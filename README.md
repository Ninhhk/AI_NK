# AI-NVCB

An AI-powered application that combines document analysis and presentation generation capabilities.

## Features

- Document Analysis
  - PDF document processing and analysis
  - LLM-powered document summarization
  - Question answering on documents
  
- Presentation Generation
  - Automatic slide generation from content
  - Support for various input formats
  - Customizable presentation templates

## Project Structure

```
AI_NVCB/
├── frontend/        # Streamlit and Flask frontend applications
├── backend/         # Core backend services and API
├── utils/          # Shared utilities and helper functions
├── data/           # Data storage and resources
└── tests/          # Test suite
```

## System Requirements

- **Operating System**: Windows 10/11, macOS 10.15+, or Linux (Ubuntu 20.04+ recommended)
- **CPU**: Minimum 4 cores (8+ cores recommended for better performance)
- **RAM**: Minimum 8GB (16GB+ recommended)
- **GPU**: Optional but recommended for faster model inference (NVIDIA GPU with CUDA support)
- **Disk Space**: At least 10GB free space
- **Network**: Stable internet connection for model downloads

## Prerequisites

- **Python**: Version 3.8 or higher
- **Ollama**: Latest version for running local LLMs
- **Git**: For cloning the repository
- **Node.js**: Version 14+ (if using any JavaScript components)
- **PDF processing libraries**: System libraries for PyMuPDF/pdf2image (e.g., poppler on Linux/macOS)

## Installation

1. Install prerequisite software:
   - Install [Python 3.8+](https://www.python.org/downloads/)
   - Install [Ollama](https://ollama.ai/download)
   - Install [Git](https://git-scm.com/downloads)
   - Install system dependencies:
     - **Windows**: No additional steps needed
     - **macOS**: `brew install poppler`
     - **Linux**: `sudo apt-get install poppler-utils`

2. Clone the repository
   ```bash
   git clone https://github.com/Ninhhk/AI_NK.git
   cd AI_NK
   ```

3. Install Poetry (if not already installed):
   ```bash
   pip install poetry
   ```

4. Install dependencies:
   ```bash
   poetry install
   ```

5. Set up environment variables(if there is no .env file):
   Create a `.env` file with:
   ```
   MODEL_NAME=qwen2.5:7b
   OLLAMA_BASE_URL=http://localhost:11434
   ```

## Usage

1. Start Ollama server and ensure your model is available:
   ```bash
   ollama run qwen2.5:7b
   ```
<<<<<<< HEAD
   Wait for ollama to download the model(~5Gb). You can test prompt or press Ctrl+D to exit.

=======
   After successful run, you can try prompt the model with "hi" to check its response. Press Ctrl+D to quit.
>>>>>>> 534bf6ee
2. Start the backend server:
   ```bash
   python run_backend.py
   ```
<<<<<<< HEAD
3. Start the frontend application on a different terminal(Ctrl+Shift+5 in VSCode):
=======
   Wait until the application finished startup.
3. Start the frontend application:
>>>>>>> 534bf6ee
   ```bash
   streamlit run frontend/app.py
   ```
4. Access the application in your browser at http://localhost:8501
5. You may have to wait 1-2m for the backend server complete its startup.

## Development

- Use Poetry for dependency management
- Follow PEP 8 style guidelines
- Write tests for new features

## License

MIT License - See LICENSE file for details

## Vietnamese Translation / Bản dịch tiếng Việt

# AI-NVCB

Ứng dụng được hỗ trợ bởi AI kết hợp khả năng phân tích tài liệu và tạo bài thuyết trình.

## Tính năng

- Phân tích Tài liệu
  - Xử lý và phân tích tài liệu PDF
  - Tóm tắt tài liệu được hỗ trợ bởi LLM
  - Trả lời câu hỏi dựa trên tài liệu
  
- Tạo Bài Thuyết trình
  - Tự động tạo slide từ nội dung
  - Hỗ trợ nhiều định dạng đầu vào
  - Mẫu thuyết trình có thể tùy chỉnh

## Cấu trúc Dự án

```
AI_NVCB/
├── frontend/        # Ứng dụng frontend Streamlit và Flask
├── backend/         # Dịch vụ backend và API cốt lõi
├── utils/          # Tiện ích và hàm trợ giúp
├── data/           # Lưu trữ dữ liệu và tài nguyên
└── tests/          # Bộ kiểm thử
```

## Yêu cầu Hệ thống

- **Hệ điều hành**: Windows 10/11, macOS 10.15+, hoặc Linux (khuyến nghị Ubuntu 20.04+)
- **CPU**: Tối thiểu 4 lõi (khuyến nghị 8+ lõi để hiệu suất tốt hơn)
- **RAM**: Tối thiểu 8GB (khuyến nghị 16GB+)
- **GPU**: Tùy chọn nhưng được khuyến nghị để suy luận mô hình nhanh hơn (NVIDIA GPU hỗ trợ CUDA)
- **Dung lượng ổ đĩa**: Ít nhất 10GB không gian trống
- **Mạng**: Kết nối internet ổn định để tải mô hình

## Cài đặt

1. Cài đặt phần mềm tiên quyết:
   - Cài đặt [Python 3.8+](https://www.python.org/downloads/)
   - Cài đặt [Ollama](https://ollama.ai/download)
   - Cài đặt [Git](https://git-scm.com/downloads)

2. Sao chép kho lưu trữ
   ```bash
   git clone https://github.com/Ninhhk/AI_NK.git
   cd AI_NK
   ```

3. Cài đặt Poetry:
   ```bash
   pip install poetry
   ```

4. Cài đặt các phụ thuộc:
   ```bash
   poetry install
   ```

5. Khởi chạy ứng dụng:
   ```bash
   streamlit run frontend/app.py
   ```

## Sử dụng

1. Khởi động máy chủ Ollama và đảm bảo mô hình của bạn có sẵn:
   ```bash
   ollama run qwen2.5:7b
   ```
   Chờ Ollama tải xuống mô hình (~5Gb). Bạn có thể thử nhắc hoặc nhấn Ctrl+D để thoát.

2. Khởi động máy chủ backend:
   ```bash
   python run_backend.py
   ```

3. Khởi động ứng dụng frontend trên một terminal khác (Ctrl+Shift+5 trong VSCode):
   ```bash
   streamlit run frontend/app.py
   ```

4. Truy cập ứng dụng trong trình duyệt của bạn tại http://localhost:8501
5. Bạn có thể sẽ phải chờ 1-2p để backend hoàn thành việc khởi chạy.

## Phát triển

- Sử dụng Poetry để quản lý phụ thuộc
- Tuân theo các hướng dẫn phong cách PEP 8
- Viết kiểm thử cho các tính năng mới

## Giấy phép

Giấy phép MIT - Xem tệp LICENSE để biết chi tiết<|MERGE_RESOLUTION|>--- conflicted
+++ resolved
@@ -82,22 +82,12 @@
    ```bash
    ollama run qwen2.5:7b
    ```
-<<<<<<< HEAD
-   Wait for ollama to download the model(~5Gb). You can test prompt or press Ctrl+D to exit.
 
-=======
-   After successful run, you can try prompt the model with "hi" to check its response. Press Ctrl+D to quit.
->>>>>>> 534bf6ee
 2. Start the backend server:
    ```bash
    python run_backend.py
    ```
-<<<<<<< HEAD
-3. Start the frontend application on a different terminal(Ctrl+Shift+5 in VSCode):
-=======
-   Wait until the application finished startup.
 3. Start the frontend application:
->>>>>>> 534bf6ee
    ```bash
    streamlit run frontend/app.py
    ```
@@ -112,101 +102,4 @@
 
 ## License
 
-MIT License - See LICENSE file for details
-
-## Vietnamese Translation / Bản dịch tiếng Việt
-
-# AI-NVCB
-
-Ứng dụng được hỗ trợ bởi AI kết hợp khả năng phân tích tài liệu và tạo bài thuyết trình.
-
-## Tính năng
-
-- Phân tích Tài liệu
-  - Xử lý và phân tích tài liệu PDF
-  - Tóm tắt tài liệu được hỗ trợ bởi LLM
-  - Trả lời câu hỏi dựa trên tài liệu
-  
-- Tạo Bài Thuyết trình
-  - Tự động tạo slide từ nội dung
-  - Hỗ trợ nhiều định dạng đầu vào
-  - Mẫu thuyết trình có thể tùy chỉnh
-
-## Cấu trúc Dự án
-
-```
-AI_NVCB/
-├── frontend/        # Ứng dụng frontend Streamlit và Flask
-├── backend/         # Dịch vụ backend và API cốt lõi
-├── utils/          # Tiện ích và hàm trợ giúp
-├── data/           # Lưu trữ dữ liệu và tài nguyên
-└── tests/          # Bộ kiểm thử
-```
-
-## Yêu cầu Hệ thống
-
-- **Hệ điều hành**: Windows 10/11, macOS 10.15+, hoặc Linux (khuyến nghị Ubuntu 20.04+)
-- **CPU**: Tối thiểu 4 lõi (khuyến nghị 8+ lõi để hiệu suất tốt hơn)
-- **RAM**: Tối thiểu 8GB (khuyến nghị 16GB+)
-- **GPU**: Tùy chọn nhưng được khuyến nghị để suy luận mô hình nhanh hơn (NVIDIA GPU hỗ trợ CUDA)
-- **Dung lượng ổ đĩa**: Ít nhất 10GB không gian trống
-- **Mạng**: Kết nối internet ổn định để tải mô hình
-
-## Cài đặt
-
-1. Cài đặt phần mềm tiên quyết:
-   - Cài đặt [Python 3.8+](https://www.python.org/downloads/)
-   - Cài đặt [Ollama](https://ollama.ai/download)
-   - Cài đặt [Git](https://git-scm.com/downloads)
-
-2. Sao chép kho lưu trữ
-   ```bash
-   git clone https://github.com/Ninhhk/AI_NK.git
-   cd AI_NK
-   ```
-
-3. Cài đặt Poetry:
-   ```bash
-   pip install poetry
-   ```
-
-4. Cài đặt các phụ thuộc:
-   ```bash
-   poetry install
-   ```
-
-5. Khởi chạy ứng dụng:
-   ```bash
-   streamlit run frontend/app.py
-   ```
-
-## Sử dụng
-
-1. Khởi động máy chủ Ollama và đảm bảo mô hình của bạn có sẵn:
-   ```bash
-   ollama run qwen2.5:7b
-   ```
-   Chờ Ollama tải xuống mô hình (~5Gb). Bạn có thể thử nhắc hoặc nhấn Ctrl+D để thoát.
-
-2. Khởi động máy chủ backend:
-   ```bash
-   python run_backend.py
-   ```
-
-3. Khởi động ứng dụng frontend trên một terminal khác (Ctrl+Shift+5 trong VSCode):
-   ```bash
-   streamlit run frontend/app.py
-   ```
-
-4. Truy cập ứng dụng trong trình duyệt của bạn tại http://localhost:8501
-5. Bạn có thể sẽ phải chờ 1-2p để backend hoàn thành việc khởi chạy.
-
-## Phát triển
-
-- Sử dụng Poetry để quản lý phụ thuộc
-- Tuân theo các hướng dẫn phong cách PEP 8
-- Viết kiểm thử cho các tính năng mới
-
-## Giấy phép
-
-Giấy phép MIT - Xem tệp LICENSE để biết chi tiết+MIT License - See LICENSE file for details 